import fnmatch
import json
import os

import datasets
import torch
import transformers
from accelerate import Accelerator
from transformers import AutoModelForCausalLM, AutoModelForSeq2SeqLM, AutoTokenizer, HfArgumentParser

from lm_eval.arguments import EvalArguments
from lm_eval.evaluator import Evaluator
from lm_eval.tasks import ALL_TASKS


class MultiChoice:
    def __init__(self, choices):
        self.choices = choices

    # Simple wildcard support (linux filename patterns)
    def __contains__(self, values):
        for value in values.split(","):
            if len(fnmatch.filter(self.choices, value)) == 0:
                return False

        return True

    def __iter__(self):
        for choice in self.choices:
            yield choice


def parse_args():
    parser = HfArgumentParser(EvalArguments)

    parser.add_argument(
        "--model",
        default="codeparrot/codeparrot-small",
        help="Model to evaluate, provide a repo name in Hugging Face hub or a local path",
    )
    parser.add_argument(
        "--modeltype",
        default="causal",
        help="AutoModel to use",
    )    
    parser.add_argument(
        "--revision",
        default=None,
        help="Model revision to use",
    )
    parser.add_argument(
        "--use_auth_token",
        action="store_true",
        help="Use the token generated when running `huggingface-cli login` (necessary for private model).",
    )
    parser.add_argument(
        "--trust_remote_code",
        action="store_true",
        help="Use a model with custom code, this requires executing code by the author of the model.",
    )
    parser.add_argument(
        "--tasks",
        default=None,
        choices=MultiChoice(ALL_TASKS),
        help=f"Evaluation tasks from {ALL_TASKS}",
    )
    parser.add_argument(
        "--instruction_tokens",
        default=None,
        help="A series of instruction tokens used for instruction-tuning benchamrks separated by comma e.g. <user_message>,<end_user_message>,<assistant_message>",
    )
    parser.add_argument(
        "--batch_size",
        type=int,
        default=1,
        help="Batch size for evaluation on each worker, can be larger for HumanEval",
    )
    parser.add_argument(
        "--max_length_generation",
        type=int,
        default=512,
        help="Maximum length of generated sequence (prompt+generation)",
    )
    parser.add_argument(
        "--precision",
        type=str,
        default="fp32",
        help="Model precision, from: fp32, fp16 or bf16",
    )
    parser.add_argument(
        "--load_in_8bit",
        action="store_true",
        help="Load model in 8bit",
    )
    parser.add_argument(
        "--load_in_4bit",
        action="store_true",
        help="Load model in 4bit",
    )
    parser.add_argument(
        "--limit",
        type=int,
        default=None,
        help="Number of samples to solve and evaluate from the benchmark",
    )
    parser.add_argument(
        "--limit_start",
        type=int,
        default=0,
        help="Optional offset to start from when limiting the number of samples",
    )    
    parser.add_argument(
        "--postprocess",
        action="store_false",
        help="Postprocess model outputs before execution, always on except during generation tests",
    )
    parser.add_argument(
        "--allow_code_execution",
        action="store_true",
        help="Allow code evaluation to execute external/untrusted Python code on your machine",
    )
    parser.add_argument(
        "--generation_only",
        action="store_true",
        help="Do code generation but no evaluation",
    )
    parser.add_argument(
        "--load_generations_path",
        type=str,
        default=None,
        help="Path of file with previously generated solutions, if provided generation is skipped and only evaluation is done",
    )
    parser.add_argument(
        "--load_data_path",
        type=str,
        default=None,
        help="Path of additional data to load for the tasks",
    )    
    parser.add_argument(
        "--metric_output_path",
        type=str,
        default="evaluation_results.json",
        help="Path to save the results",
    )
    parser.add_argument(
        "--save_generations",
        action="store_true",
        help="Whether to save code generations",
    )
    parser.add_argument(
        "--save_generations_path",
        type=str,
        default="generations.json",
        help="Path for saving the code generations",
    )
    parser.add_argument(
        "--save_references",
        action="store_true",
        help="Whether to save reference solutions/tests",
    )
    parser.add_argument(
        "--mutate_method",
        type=str,
        default="prompt",
        help="Method used to mutate the code, could be edit for commit models",
    )
    parser.add_argument("--max_memory_per_gpu", type=str, default=None)
    parser.add_argument(
        "--check_references",
        action="store_true",
        help="Don't run generation but benchmark groundtruth (useful for debugging)",
    )    
    return parser.parse_args()


def pattern_match(patterns, source_list):
    """Returns a list containing all values of the source_list that
    match at least one of the patterns"""
    task_names = set()
    for pattern in patterns:
        for matching in fnmatch.filter(source_list, pattern):
            task_names.add(matching)
    return list(task_names)

def get_gpus_max_memory(max_memory):
    max_memory = {i: max_memory for i in range(torch.cuda.device_count())}
    return max_memory

def main():
    args = parse_args()
    transformers.logging.set_verbosity_error()
    datasets.logging.set_verbosity_error()

    if args.tasks is None:
        task_names = ALL_TASKS
    else:
        task_names = pattern_match(args.tasks.split(","), ALL_TASKS)

    accelerator = Accelerator()
    if accelerator.is_main_process:
        print(f"Selected Tasks: {task_names}")

    results = {}
    if args.load_generations_path:
        # here we don't generate code but only evaluate previously computed generations
        if accelerator.is_main_process:
            print("evaluation only mode")
        evaluator = Evaluator(accelerator, None, None, args)
        for task in task_names:
            results[task] = evaluator.evaluate(task)
    else:
        # here we generate code and save it (evaluation is optional but True by default)
        dict_precisions = {
            "fp32": torch.float32,
            "fp16": torch.float16,
            "bf16": torch.bfloat16,
        }
        if args.precision not in dict_precisions:
            raise ValueError(
                f"Non valid precision {args.precision}, choose from: fp16, fp32, bf16"
            )
<<<<<<< HEAD
        print(f"Loading tokenizer and model (in {args.precision})")

        kwargs = {
            "revision": args.revision,
            "trust_remote_code": args.trust_remote_code,
            "use_auth_token": args.use_auth_token,
            "torch_dtype": dict_precisions[args.precision],
        }
        if args.max_memory_per_gpu:
            kwargs["max_memory"] = get_gpus_max_memory(args.max_memory_per_gpu)
            kwargs["offload_folder"] = "offload"
            kwargs["device_map"] = "auto"
        if args.modeltype == "causal":
            model = AutoModelForCausalLM.from_pretrained(
                args.model,
                **kwargs,
            )
        elif args.modeltype == "seq2seq":
            model = AutoModelForSeq2SeqLM.from_pretrained(
                args.model,
                **kwargs,
            )
        else:
            raise ValueError(
                f"Non valid modeltype {args.modeltype}, choose from: causal, seq2seq"
            )
=======
        if args.load_in_8bit:
            print("Loading model in 8bit")
            current_device = accelerator.process_index
            # the model needs to fit in one GPU
            model = AutoModelForCausalLM.from_pretrained(
                args.model,
                revision=args.revision,
                load_in_8bit=args.load_in_8bit,
                trust_remote_code=args.trust_remote_code,
                use_auth_token=args.use_auth_token,
                device_map={"": current_device},
            )
        elif args.load_in_4bit:
            print("Loading model in 4bit")
            current_device = accelerator.process_index
            # the model needs to fit in one GPU
            model = AutoModelForCausalLM.from_pretrained(
                args.model,
                revision=args.revision,
                load_in_4bit=args.load_in_4bit,
                trust_remote_code=args.trust_remote_code,
                use_auth_token=args.use_auth_token,
                device_map={"": current_device},
            )
        else:
            print(f"Loading model in {args.precision}")
            model = AutoModelForCausalLM.from_pretrained(
                args.model,
                revision=args.revision,
                torch_dtype=dict_precisions[args.precision],
                trust_remote_code=args.trust_remote_code,
                use_auth_token=args.use_auth_token,
            )

>>>>>>> 9d8efdb9
        tokenizer = AutoTokenizer.from_pretrained(
            args.model,
            revision=args.revision,
            trust_remote_code=args.trust_remote_code,
            use_auth_token=args.use_auth_token,
            truncation_side="left",
            padding_side="right",
        )
        if not tokenizer.eos_token:
            if tokenizer.bos_token:
                tokenizer.eos_token = tokenizer.bos_token
                print("bos_token used as eos_token")
            else:
                raise ValueError("No eos_token or bos_token found")
        tokenizer.pad_token = tokenizer.eos_token
<<<<<<< HEAD
        # Padding on the right is needed to cut off padding in `complete_code`
        tokenizer.padding_side = "right"
        
=======

>>>>>>> 9d8efdb9
        evaluator = Evaluator(accelerator, model, tokenizer, args)

        for task in task_names:
            if args.generation_only:
                if accelerator.is_main_process:
                    print("generation mode only")
                generations, references = evaluator.generate_text(task)
                if accelerator.is_main_process:
                    with open(args.save_generations_path, "w") as fp:
                        json.dump(generations, fp)
                        print(f"generations were saved at {args.save_generations_path}")
                    if args.save_references:
                        with open("references.json", "w") as fp:
                            json.dump(references, fp)
                            print("references were saved")
            else:
                results[task] = evaluator.evaluate(task)

<<<<<<< HEAD
    # Save all args to config
    results["config"] = vars(args)
=======
    results["config"] = {
        "model": args.model,
        "revision": args.revision,
        "temperature": args.temperature,
        "n_samples": args.n_samples,
    }
>>>>>>> 9d8efdb9
    if not args.generation_only:
        dumped = json.dumps(results, indent=2)
        if accelerator.is_main_process:
            print(dumped)

        with open(args.metric_output_path, "w") as f:
            f.write(dumped)


if __name__ == "__main__":
    main()<|MERGE_RESOLUTION|>--- conflicted
+++ resolved
@@ -219,9 +219,8 @@
             raise ValueError(
                 f"Non valid precision {args.precision}, choose from: fp16, fp32, bf16"
             )
-<<<<<<< HEAD
+
         print(f"Loading tokenizer and model (in {args.precision})")
-
         kwargs = {
             "revision": args.revision,
             "trust_remote_code": args.trust_remote_code,
@@ -232,6 +231,19 @@
             kwargs["max_memory"] = get_gpus_max_memory(args.max_memory_per_gpu)
             kwargs["offload_folder"] = "offload"
             kwargs["device_map"] = "auto"
+        if args.load_in_8bit:
+            print("Loading model in 8bit")
+            current_device = accelerator.process_index
+            # the model needs to fit in one GPU
+            kwargs["load_in_8bit"] = args.load_in_8bit
+            kwargs["device_map"] = {"": current_device}
+        elif args.load_in_4bit:
+            print("Loading model in 4bit")
+            current_device = accelerator.process_index
+            # the model needs to fit in one GPU
+            kwargs["load_in_4bit"] = args.load_in_4bit
+            kwargs["device_map"] = {"": current_device}
+
         if args.modeltype == "causal":
             model = AutoModelForCausalLM.from_pretrained(
                 args.model,
@@ -246,49 +258,13 @@
             raise ValueError(
                 f"Non valid modeltype {args.modeltype}, choose from: causal, seq2seq"
             )
-=======
-        if args.load_in_8bit:
-            print("Loading model in 8bit")
-            current_device = accelerator.process_index
-            # the model needs to fit in one GPU
-            model = AutoModelForCausalLM.from_pretrained(
-                args.model,
-                revision=args.revision,
-                load_in_8bit=args.load_in_8bit,
-                trust_remote_code=args.trust_remote_code,
-                use_auth_token=args.use_auth_token,
-                device_map={"": current_device},
-            )
-        elif args.load_in_4bit:
-            print("Loading model in 4bit")
-            current_device = accelerator.process_index
-            # the model needs to fit in one GPU
-            model = AutoModelForCausalLM.from_pretrained(
-                args.model,
-                revision=args.revision,
-                load_in_4bit=args.load_in_4bit,
-                trust_remote_code=args.trust_remote_code,
-                use_auth_token=args.use_auth_token,
-                device_map={"": current_device},
-            )
-        else:
-            print(f"Loading model in {args.precision}")
-            model = AutoModelForCausalLM.from_pretrained(
-                args.model,
-                revision=args.revision,
-                torch_dtype=dict_precisions[args.precision],
-                trust_remote_code=args.trust_remote_code,
-                use_auth_token=args.use_auth_token,
-            )
-
->>>>>>> 9d8efdb9
         tokenizer = AutoTokenizer.from_pretrained(
             args.model,
             revision=args.revision,
             trust_remote_code=args.trust_remote_code,
             use_auth_token=args.use_auth_token,
             truncation_side="left",
-            padding_side="right",
+            padding_side="right", # padding on the right is needed to cut off padding in `complete_code`
         )
         if not tokenizer.eos_token:
             if tokenizer.bos_token:
@@ -297,13 +273,6 @@
             else:
                 raise ValueError("No eos_token or bos_token found")
         tokenizer.pad_token = tokenizer.eos_token
-<<<<<<< HEAD
-        # Padding on the right is needed to cut off padding in `complete_code`
-        tokenizer.padding_side = "right"
-        
-=======
-
->>>>>>> 9d8efdb9
         evaluator = Evaluator(accelerator, model, tokenizer, args)
 
         for task in task_names:
@@ -322,17 +291,8 @@
             else:
                 results[task] = evaluator.evaluate(task)
 
-<<<<<<< HEAD
     # Save all args to config
     results["config"] = vars(args)
-=======
-    results["config"] = {
-        "model": args.model,
-        "revision": args.revision,
-        "temperature": args.temperature,
-        "n_samples": args.n_samples,
-    }
->>>>>>> 9d8efdb9
     if not args.generation_only:
         dumped = json.dumps(results, indent=2)
         if accelerator.is_main_process:
