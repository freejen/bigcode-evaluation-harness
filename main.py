--- conflicted
+++ resolved
@@ -1,10 +1,7 @@
 import fnmatch
 import json
-<<<<<<< HEAD
 from pathlib import Path
-=======
 import torch
->>>>>>> 8b28d3ae
 
 import datasets
 import transformers
@@ -162,12 +159,8 @@
         print(f"Selected Tasks: {task_names}")
 
     results = {}
-<<<<<<< HEAD
     extras = {}
-    if args.generations_path:
-=======
     if args.load_generations_path:
->>>>>>> 8b28d3ae
         # here we don't generate code but only evaluate previously computed generations
         if accelerator.is_main_process:
             print("evaluation only mode")
@@ -227,12 +220,8 @@
         if accelerator.is_main_process:
             print(dumped)
 
-<<<<<<< HEAD
-        output_path = Path(args.output_path)
+        output_path = Path(args.metric_output_path)
         with open(output_path, "w") as f:
-=======
-        with open(args.metric_output_path, "w") as f:
->>>>>>> 8b28d3ae
             f.write(dumped)
         extras_out_path = output_path.with_name(f"{output_path.stem}_extras{output_path.suffix}")
         with open(extras_out_path, "w") as f:
